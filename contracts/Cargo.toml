--- conflicted
+++ resolved
@@ -1,17 +1,11 @@
 [workspace]
 members = [
     "example",
-<<<<<<< HEAD
-
-    "tournament-manager",
-
     "reputation",
-    "prize-distribution"
-=======
+    "prize-distribution",
     "tournament-manager",
     "reputation",
-    "staking"
->>>>>>> 31369261
+    "staking",
 ]
 resolver = "2"
 
