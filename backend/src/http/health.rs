--- conflicted
+++ resolved
@@ -1,10 +1,7 @@
 use crate::api_error::ApiError;
-<<<<<<< HEAD
 use crate::realtime::RedisClient;
-=======
 use crate::db::DbPool;
 use actix_web::{web, HttpResponse, Result};
->>>>>>> a75287d6
 
 pub async fn health_check(
     db_pool: web::Data<DbPool>,
