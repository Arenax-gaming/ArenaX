use actix_web::{HttpResponse, ResponseError};
use serde::Serialize;
use thiserror::Error;

#[derive(Debug, Error)]
#[allow(dead_code)]
pub enum ApiError {
    #[error("Internal server error: {0}")]
    InternalServerError(String),

    #[error("Bad request: {0}")]
    BadRequest(String),

    #[error("Unauthorized")]
    Unauthorized,

    #[error("Forbidden: {0}")]
    Forbidden(String),

    #[error("Not found: {0}")]
    NotFound(String),

    #[error("Conflict: {0}")]
    Conflict(String),

    #[error("Database error: {0}")]
    DatabaseError(#[from] sqlx::Error),

    #[error("Redis error: {0}")]
    RedisError(String),

    #[error("Stellar error: {0}")]
    StellarError(String),

    #[error("Validation error: {0}")]
    ValidationError(String),
}

#[derive(Serialize)]
struct ErrorResponse {
    error: String,
    code: u16,
    details: Option<String>,
}

impl ResponseError for ApiError {
    fn error_response(&self) -> HttpResponse {
        let (status, message) = match self {
<<<<<<< HEAD
            ApiError::InternalServerError(_) => (actix_web::http::StatusCode::INTERNAL_SERVER_ERROR, self.to_string()),
=======
            ApiError::InternalServerError => (
                actix_web::http::StatusCode::INTERNAL_SERVER_ERROR,
                self.to_string(),
            ),
>>>>>>> a75287d6
            ApiError::BadRequest(_) => (actix_web::http::StatusCode::BAD_REQUEST, self.to_string()),
            ApiError::Unauthorized => (actix_web::http::StatusCode::UNAUTHORIZED, self.to_string()),
            ApiError::Forbidden(_) => (actix_web::http::StatusCode::FORBIDDEN, self.to_string()),
            ApiError::NotFound(_) => (actix_web::http::StatusCode::NOT_FOUND, self.to_string()),
            ApiError::Conflict(_) => (actix_web::http::StatusCode::CONFLICT, self.to_string()),
            ApiError::DatabaseError(_) => (
                actix_web::http::StatusCode::INTERNAL_SERVER_ERROR,
                "Database error".to_string(),
            ),
            ApiError::RedisError(_) => (
                actix_web::http::StatusCode::INTERNAL_SERVER_ERROR,
                "Cache error".to_string(),
            ),
            ApiError::StellarError(_) => (
                actix_web::http::StatusCode::INTERNAL_SERVER_ERROR,
                "Blockchain error".to_string(),
            ),
            ApiError::ValidationError(_) => {
                (actix_web::http::StatusCode::BAD_REQUEST, self.to_string())
            }
        };

        let error_response = ErrorResponse {
            error: message,
            code: status.as_u16(),
            details: Some(self.to_string()),
        };

        HttpResponse::build(status).json(error_response)
    }
}<|MERGE_RESOLUTION|>--- conflicted
+++ resolved
@@ -46,14 +46,10 @@
 impl ResponseError for ApiError {
     fn error_response(&self) -> HttpResponse {
         let (status, message) = match self {
-<<<<<<< HEAD
-            ApiError::InternalServerError(_) => (actix_web::http::StatusCode::INTERNAL_SERVER_ERROR, self.to_string()),
-=======
             ApiError::InternalServerError => (
                 actix_web::http::StatusCode::INTERNAL_SERVER_ERROR,
                 self.to_string(),
             ),
->>>>>>> a75287d6
             ApiError::BadRequest(_) => (actix_web::http::StatusCode::BAD_REQUEST, self.to_string()),
             ApiError::Unauthorized => (actix_web::http::StatusCode::UNAUTHORIZED, self.to_string()),
             ApiError::Forbidden(_) => (actix_web::http::StatusCode::FORBIDDEN, self.to_string()),
