--- conflicted
+++ resolved
@@ -19,12 +19,8 @@
 jsonwebtoken = "9.2"
 dotenvy = "0.15"
 uuid = { version = "1.0", features = ["v4", "serde"] }
-<<<<<<< HEAD
+chrono = { version = "0.4", features = ["serde"] }
 stellar-rs = "1.0.0"
 tokio-tungstenite = "0.20"
 futures-util = "0.3"
-actix-web-actors = "4.2"
-=======
-chrono = { version = "0.4", features = ["serde"] }
-stellar-rs = "1.0.0"
->>>>>>> a75287d6
+actix-web-actors = "4.2"