--- conflicted
+++ resolved
@@ -21,12 +21,9 @@
 uuid = { version = "1.0", features = ["v4", "serde"] }
 chrono = { version = "0.4", features = ["serde"] }
 stellar-rs = "1.0.0"
-<<<<<<< HEAD
 tokio-tungstenite = "0.20"
 futures-util = "0.3"
 actix-web-actors = "4.2"
-=======
 rust_decimal = { version = "1.32", features = ["serde"] }
 validator = { version = "0.16", features = ["derive"] }
-bcrypt = "0.14"
->>>>>>> e46eac86
+bcrypt = "0.14"